--- conflicted
+++ resolved
@@ -7,50 +7,28 @@
 package main
 
 func foo() (int, int) {
-<<<<<<< HEAD
-	return 2.3 // ERROR "not enough arguments to return\n\thave \(number\)\n\twant \(int, int\)|wrong number of return values"
+	return 2.3 // ERROR "not enough arguments to return\n\thave \(number\)\n\twant \(int, int\)|not enough arguments to return|wrong number of return values"
 }
 
 func foo2() {
-	return int(2), 2 // ERROR "too many arguments to return\n\thave \(int, number\)\n\twant \(\)|no result values expected"
-=======
-	return 2.3 // ERROR "not enough arguments to return\n\thave \(number\)\n\twant \(int, int\)|not enough arguments to return"
-}
-
-func foo2() {
-	return int(2), 2 // ERROR "too many arguments to return\n\thave \(int, number\)\n\twant \(\)|return with value in function with no return type"
->>>>>>> 4e8f681e
+	return int(2), 2 // ERROR "too many arguments to return\n\thave \(int, number\)\n\twant \(\)|return with value in function with no return type|no result values expected"
 }
 
 func foo3(v int) (a, b, c, d int) {
 	if v >= 0 {
-<<<<<<< HEAD
-		return 1 // ERROR "not enough arguments to return\n\thave \(number\)\n\twant \(int, int, int, int\)|wrong number of return values"
+		return 1 // ERROR "not enough arguments to return\n\thave \(number\)\n\twant \(int, int, int, int\)|not enough arguments to return|wrong number of return values"
 	}
-	return 2, 3 // ERROR "not enough arguments to return\n\thave \(number, number\)\n\twant \(int, int, int, int\)|wrong number of return values"
-=======
-		return 1 // ERROR "not enough arguments to return\n\thave \(number\)\n\twant \(int, int, int, int\)|not enough arguments to return"
-	}
-	return 2, 3 // ERROR "not enough arguments to return\n\thave \(number, number\)\n\twant \(int, int, int, int\)|not enough arguments to return"
->>>>>>> 4e8f681e
+	return 2, 3 // ERROR "not enough arguments to return\n\thave \(number, number\)\n\twant \(int, int, int, int\)|not enough arguments to return|wrong number of return values"
 }
 
 func foo4(name string) (string, int) {
 	switch name {
 	case "cow":
-<<<<<<< HEAD
-		return "moo" // ERROR "not enough arguments to return\n\thave \(string\)\n\twant \(string, int\)|wrong number of return values"
+		return "moo" // ERROR "not enough arguments to return\n\thave \(string\)\n\twant \(string, int\)|not enough arguments to return|wrong number of return values"
 	case "dog":
-		return "dog", 10, true // ERROR "too many arguments to return\n\thave \(string, number, bool\)\n\twant \(string, int\)|wrong number of return values"
+		return "dog", 10, true // ERROR "too many arguments to return\n\thave \(string, number, bool\)\n\twant \(string, int\)|too many values in return statement|wrong number of return values"
 	case "fish":
-		return "" // ERROR "not enough arguments to return\n\thave \(string\)\n\twant \(string, int\)|wrong number of return values"
-=======
-		return "moo" // ERROR "not enough arguments to return\n\thave \(string\)\n\twant \(string, int\)|not enough arguments to return"
-	case "dog":
-		return "dog", 10, true // ERROR "too many arguments to return\n\thave \(string, number, bool\)\n\twant \(string, int\)|too many values in return statement"
-	case "fish":
-		return "" // ERROR "not enough arguments to return\n\thave \(string\)\n\twant \(string, int\)|not enough arguments to return"
->>>>>>> 4e8f681e
+		return "" // ERROR "not enough arguments to return\n\thave \(string\)\n\twant \(string, int\)|not enough arguments to return|wrong number of return values"
 	default:
 		return "lizard", 10
 	}
@@ -62,27 +40,14 @@
 
 func foo5() (S, T, U) {
 	if false {
-<<<<<<< HEAD
-		return "" // ERROR "not enough arguments to return\n\thave \(string\)\n\twant \(S, T, U\)|wrong number of return values"
+		return "" // ERROR "not enough arguments to return\n\thave \(string\)\n\twant \(S, T, U\)|not enough arguments to return|wrong number of return values"
 	} else {
 		ptr := new(T)
-		return ptr // ERROR "not enough arguments to return\n\thave \(\*T\)\n\twant \(S, T, U\)|wrong number of return values"
+		return ptr // ERROR "not enough arguments to return\n\thave \(\*T\)\n\twant \(S, T, U\)|not enough arguments to return|wrong number of return values"
 	}
-	return new(S), 12.34, 1 + 0i, 'r', true // ERROR "too many arguments to return\n\thave \(\*S, number, number, number, bool\)\n\twant \(S, T, U\)|wrong number of return values"
+	return new(S), 12.34, 1 + 0i, 'r', true // ERROR "too many arguments to return\n\thave \(\*S, number, number, number, bool\)\n\twant \(S, T, U\)|too many values in return statement|wrong number of return values"
 }
 
 func foo6() (T, string) {
-	return "T", true, true // ERROR "too many arguments to return\n\thave \(string, bool, bool\)\n\twant \(T, string\)|wrong number of return values"
-=======
-		return "" // ERROR "not enough arguments to return\n\thave \(string\)\n\twant \(S, T, U\)|not enough arguments to return"
-	} else {
-		ptr := new(T)
-		return ptr // ERROR "not enough arguments to return\n\thave \(\*T\)\n\twant \(S, T, U\)|not enough arguments to return"
-	}
-	return new(S), 12.34, 1 + 0i, 'r', true // ERROR "too many arguments to return\n\thave \(\*S, number, number, number, bool\)\n\twant \(S, T, U\)|too many values in return statement"
-}
-
-func foo6() (T, string) {
-	return "T", true, true // ERROR "too many arguments to return\n\thave \(string, bool, bool\)\n\twant \(T, string\)|too many values in return statement"
->>>>>>> 4e8f681e
+	return "T", true, true // ERROR "too many arguments to return\n\thave \(string, bool, bool\)\n\twant \(T, string\)|too many values in return statement|wrong number of return values"
 }